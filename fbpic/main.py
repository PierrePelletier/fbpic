"""
Fourier-Bessel Particle-In-Cell (FB-PIC) main file

This file steers and controls the simulation.
"""
import sys
from scipy.constants import m_e, m_p, e, c
from .particles import Particles
from .fields import Fields, cuda_installed
from .boundaries import BoundaryCommunicator, MovingWindow

# If cuda is installed, try importing the rest of the cuda methods
if cuda_installed:
    try:
        from cuda_utils import send_data_to_gpu, receive_data_from_gpu
    except ImportError:
        cuda_installed = False
    
class Simulation(object):
    """
    Top-level simulation class that contains all the simulation
    data, as well as the methods to perform the PIC cycle.

    Attributes
    ----------
    - fld: a Fields object
    - ptcl: a list of Particles objects (one element per species)

    Methods
    -------
    - step: perform n PIC cycles
    """

    def __init__(self, Nz, zmax, Nr, rmax, Nm, dt, p_zmin, p_zmax,
                 p_rmin, p_rmax, p_nz, p_nr, p_nt, n_e, zmin=0.,
                 n_order=-1, dens_func=None, filter_currents=True,
                 initialize_ions=False, use_cuda=False,
                 n_guard=50, boundaries='periodic' ):
        """
        Initializes a simulation, by creating the following structures:
        - the Fields object, which contains the EM fields
        - a set of electrons
        - a set of ions (if initialize_ions is True)

        Parameters
        ----------
        Nz, Nr: ints
            The number of gridpoints in z and r

        zmax, rmax: floats
            The position of the edge of the simulation in z and r
            (More precisely, the position of the edge of the last cell)

        Nm: int
            The number of azimuthal modes taken into account

        dt: float
            The timestep of the simulation

        p_zmin, p_zmax: floats
            z positions between which the particles are initialized

        p_rmin, p_rmax: floats
            r positions between which the fields are initialized

        p_nz, p_nr: ints
            Number of macroparticles per cell along the z and r directions

        p_nt: int
            Number of macroparticles along the theta direction

        n_e: float (in particles per m^3)
           Peak density of the electrons

        n_order: int, optional
           The order of the stencil for the z derivatives
           Use -1 for infinite order
           Otherwise use a positive, even number. In this case
           the stencil extends up to n_order/2 cells on each side.
           
        zmin: float, optional
           The position of the edge of the simulation box
           (More precisely, the position of the edge of the first cell)
           
        dens_func: callable, optional
           A function of the form:
           def dens_func( z, r ) ...
           where z and r are 1d arrays, and which returns
           a 1d array containing the density *relative to n*
           (i.e. a number between 0 and 1) at the given positions

        initialize_ions: bool, optional
           Whether to initialize the neutralizing ions

        filter_currents: bool, optional
            Whether to filter the currents and charge in k space
           
        use_cuda: bool, optional
            Wether to use CUDA (GPU) acceleration

        n_guard: int, optional
            Number of guard cells to use at the left and right of
            a domain, when using MPI.

        boundaries: str
            Indicates how to exchange the fields at the left and right
            boundaries of the global simulation box
            Either 'periodic' or 'open'
        """
        # Check whether to use cuda
        self.use_cuda = use_cuda
        if (use_cuda==True) and (cuda_installed==False):
            self.use_cuda = False

        # Initialize the boundary communicator
        self.comm = BoundaryCommunicator(Nz, Nr, n_guard, Nm, boundaries)
        # Modify domain region
        zmin, zmax, p_zmin, p_zmax, Nz = \
              self.comm.divide_into_domain(zmin, zmax, p_zmin, p_zmax)

        # Initialize the field structure
        self.fld = Fields(Nz, zmax, Nr, rmax, Nm, dt, n_order=n_order,
                          zmin=zmin, use_cuda=self.use_cuda)

        # Modify the input parameters p_zmin, p_zmax, r_zmin, r_zmax, so that
        # they fall exactly on the grid, and infer the number of particles
        p_zmin, p_zmax, Npz = adapt_to_grid( self.fld.interp[0].z,
                                p_zmin, p_zmax, p_nz )
        p_rmin, p_rmax, Npr = adapt_to_grid( self.fld.interp[0].r,
                                p_rmin, p_rmax, p_nr )

        # Initialize the electrons and the ions
        self.ptcl = [
            Particles( q=-e, m=m_e, n=n_e, Npz=Npz, zmin=p_zmin,
                       zmax=p_zmax, Npr=Npr, rmin=p_rmin, rmax=p_rmax,
                       Nptheta=p_nt, dt=dt, dens_func=dens_func,
                       use_cuda=self.use_cuda) ]
        if initialize_ions:
            self.ptcl.append(
                Particles(q=e, m=m_p, n=n_e, Npz=Npz, zmin=p_zmin,
                          zmax=p_zmax, Npr=Npr, rmin=p_rmin, rmax=p_rmax,
                          Nptheta=p_nt, dt=dt, dens_func=dens_func,
                          use_cuda=self.use_cuda ) )
        
        # Register the number of particles per cell along z, and dt
        # (Necessary for the moving window)
        self.dt = dt
        self.p_nz = p_nz
        # Register the time and the iteration
        self.time = 0.
        self.iteration = 0
        # Register the filtering flag
        self.filter_currents = filter_currents
        
        # Do the initial charge deposition (at t=0) now
        self.deposit('rho_prev')

        # Initialize an empty list of diagnostics
        self.diags = []

    def set_moving_window( self, v=c, ux_m=0., uy_m=0., uz_m=0.,
                  ux_th=0., uy_th=0., uz_th=0. ):
        """
        Initializes a moving window for the simulation.

        Parameters
        ----------
        v: float (meters per seconds), optional
            The speed of the moving window

        ux_m, uy_m, uz_m: floats (dimensionless)
           Normalized mean momenta of the injected particles in each direction

        ux_th, uy_th, uz_th: floats (dimensionless)
           Normalized thermal momenta in each direction
        """
        # Attach the moving window to the boundary communicator
        self.comm.moving_win = MovingWindow( self.fld.interp, self.comm,
                    v, self.p_nz, ux_m, uy_m, uz_m, ux_th, uy_th, uz_th )

    def step(self, N=1, ptcl_feedback=True, correct_currents=True,
<<<<<<< HEAD
             move_positions=True, move_momenta=True, show_progress=True):
=======
             move_positions=True, move_momenta=True, moving_window=True,
             use_true_rho = False ) :
>>>>>>> f89553bc
        """
        Perform N PIC cycles
        
        Parameter
        ---------
        N: int, optional
            The number of timesteps to take
            Default: N=1

        ptcl_feedback: bool, optional
            Whether to take into account the particle density and
            currents when pushing the fields

        correct_currents: bool, optional
            Whether to correct the currents in spectral space

        move_positions: bool, optional
            Whether to move or freeze the particles' positions

        move_momenta: bool, optional
            Whether to move or freeze the particles' momenta

<<<<<<< HEAD
        show_progress: bool, optional
            Whether to show a progression bar
=======
        moving_window : bool, optional
            Whether to move using a moving window. In this case,
            a MovingWindow object has to be attached to the simulation
            beforehand. e.g : sim.moving_win = MovingWindow(v=c)

        use_true_rho: bool, optional
            Wether to use the true rho deposited on the grid for the 
            field push or not. (requires initialize_ions = True)
>>>>>>> f89553bc
        """
        # Shortcuts
        ptcl = self.ptcl
        fld = self.fld

        # Send simulation data to GPU (if CUDA is used)
        if self.use_cuda:
            send_data_to_gpu(self)

        # Loop over timesteps
        for i_step in xrange(N):

            # Show a progression bar
            if show_progress:
                progression_bar( i_step, N )

            # Run the diagnostics
            for diag in self.diags:
                # Check if the fields should be written at
                # this iteration and do it if needed.
                # (Send the data to the GPU if needed.)
                diag.write( self.iteration )

            # Exchange the fields (EB) in the guard cells between domains
            self.comm.exchange_fields(fld.interp, 'EB')
                
            # Check whether this iteration involves
            # particle exchange / moving window
            if self.iteration % self.comm.exchange_period == 0:

                # Move the grids if needed
                if self.comm.moving_win is not None:
                    # Shift the fields, and prepare positions
                    # between which new particles should be added
                    self.comm.move_grids(fld, self.dt)
                    # Exchange the E and B fields via MPI if needed
                    # (Notice that the fields have not been damped since the
                    # last exchange, so fields are correct in the guard cells)
                    self.comm.exchange_fields(fld.interp, 'EB')

                # Particle exchange after moving window / mpi communications
                # This includes MPI exchange of particles, removal of
                # out-of-box particles and (if there is a moving window)
                # injection of new particles by the moving window.
                for species in self.ptcl:
                    self.comm.exchange_particles(species, fld)

                # Reproject the charge on the interpolation grid
                # (Since particles have been added/suppressed)
                self.deposit('rho_prev')

            # Standard PIC loop
            # -----------------
                
            # Gather the fields at t = n dt
            for species in ptcl:
                species.gather( fld.interp )

            # Push the particles' positions and velocities to t = (n+1/2) dt
            if move_momenta:
                for species in ptcl:
                    species.push_p()
            if move_positions:
                for species in ptcl:
                    species.halfpush_x()

            # Get the current at t = (n+1/2) dt
            self.deposit('J')

            # Push the particles' positions to t = (n+1) dt
            if move_positions:
                for species in ptcl:
                    species.halfpush_x()
            # Get the charge density at t = (n+1) dt
            self.deposit('rho_next')

            # Correct the currents (requires rho at t = (n+1) dt )
            if correct_currents:
                fld.correct_currents()

            # Damp the fields in the guard cells
            self.comm.damp_guard_EB( fld.interp )
            # Get the exchanged and/or damped fields
            fld.interp2spect('E')
            fld.interp2spect('B')
            # Get the fields E and B on the spectral grid at t = (n+1) dt
            fld.push( ptcl_feedback, use_true_rho )
            # Get the fields E and B on the interpolation grid at t = (n+1) dt
            fld.spect2interp('E')
            fld.spect2interp('B')

            # Increment the global time and iteration
            self.time += self.dt
            self.iteration += 1

        # Receive simulation data from GPU (if CUDA is used)
        if self.use_cuda:
            receive_data_from_gpu(self)

        # Print a space at the end of the loop, for esthetical reasons
        if show_progress:
            print('')
        
    def deposit( self, fieldtype ):
        """
        Deposit the charge or the currents to the interpolation
        grid and then to the spectral grid.
    
        Parameters:
        ------------
        fieldtype: str
            The designation of the spectral field that
            should be changed by the deposition
            Either 'rho_prev', 'rho_next' or 'J'
        """
        # Shortcut
        fld = self.fld

        # Deposit charge or currents on the interpolation grid
        # Charge
        if fieldtype in ['rho_prev', 'rho_next']:
            fld.erase('rho')
            for species in self.ptcl:
                species.deposit( fld, 'rho' )
            fld.divide_by_volume('rho')
            # Exchange the charge density of the guard cells between domains
            self.comm.exchange_fields(fld.interp, 'rho')
        # Currents
        elif fieldtype == 'J':
            fld.erase('J')
            for species in self.ptcl:
                species.deposit( fld, 'J' )
            fld.divide_by_volume('J')
            # Exchange the current of the guard cells between domains
            self.comm.exchange_fields(fld.interp, 'J')
        else:
            raise ValueError('Unknown fieldtype: %s' %fieldtype)
            
        # Get the charge or currents on the spectral grid
        fld.interp2spect( fieldtype )
        if self.filter_currents:
            fld.filter_spect( fieldtype )


def progression_bar(i, Ntot, Nbars=60, char='-'):
    "Shows a progression bar with Nbars"
    nbars = int( (i+1)*1./Ntot*Nbars )
    sys.stdout.write('\r[' + nbars*char )
    sys.stdout.write((Nbars-nbars)*' ' + ']')
    sys.stdout.write(' %d/%d' %(i,Ntot))
    sys.stdout.flush()

def adapt_to_grid( x, p_xmin, p_xmax, p_nx, ncells_empty=0 ):
    """
    Adapt p_xmin and p_xmax, so that they fall exactly on the grid x
    Return the total number of particles, assuming p_nx particles
    per gridpoint
    
    Parameters
    ----------
    x: 1darray
        The positions of the gridpoints along the x direction

    p_xmin, p_xmax: float
        The minimal and maximal position of the particles
        These may not fall exactly on the grid

    p_nx: int
        Number of particle per gridpoint

    ncells_empty: int
        Number of empty cells at the righthand side of the box
        (Typically used when using a moving window)
        
    Returns
    -------
    A tuple with:
       - p_xmin: a float that falls exactly on the grid
       - p_xmax: a float that falls exactly on the grid
       - Npx: the total number of particles
    """
    
    # Find the max and the step of the array
    xmin = x.min()
    xmax = x.max()
    dx = x[1] - x[0]
    
    # Do not load particles below the lower bound of the box
    if p_xmin < xmin - 0.5*dx:
        p_xmin = xmin - 0.5*dx
    # Do not load particles in the two last upper cells
    # (This is because the charge density may extend over these cells
    # when it is smoothed. If particles are loaded closer to the right
    # boundary, this extended charge density can wrap around and appear
    # at the left boundary.)
    if p_xmax > xmax + (0.5-ncells_empty)*dx:
        p_xmax = xmax + (0.5-ncells_empty)*dx
    
    # Find the gridpoints on which the particles should be loaded
    x_load = x[ ( x > p_xmin ) & ( x < p_xmax ) ]
    # Deduce the total number of particles
    Npx = len(x_load) * p_nx
    # Reajust p_xmin and p_xmanx so that they match the grid
    if Npx > 0:
        p_xmin = x_load.min() - 0.5*dx
        p_xmax = x_load.max() + 0.5*dx

    return( p_xmin, p_xmax, Npx )    <|MERGE_RESOLUTION|>--- conflicted
+++ resolved
@@ -179,12 +179,8 @@
                     v, self.p_nz, ux_m, uy_m, uz_m, ux_th, uy_th, uz_th )
 
     def step(self, N=1, ptcl_feedback=True, correct_currents=True,
-<<<<<<< HEAD
-             move_positions=True, move_momenta=True, show_progress=True):
-=======
-             move_positions=True, move_momenta=True, moving_window=True,
-             use_true_rho = False ) :
->>>>>>> f89553bc
+             use_true_rho=False, move_positions=True, move_momenta=True,
+             show_progress=True):
         """
         Perform N PIC cycles
         
@@ -207,19 +203,12 @@
         move_momenta: bool, optional
             Whether to move or freeze the particles' momenta
 
-<<<<<<< HEAD
-        show_progress: bool, optional
-            Whether to show a progression bar
-=======
-        moving_window : bool, optional
-            Whether to move using a moving window. In this case,
-            a MovingWindow object has to be attached to the simulation
-            beforehand. e.g : sim.moving_win = MovingWindow(v=c)
-
         use_true_rho: bool, optional
             Wether to use the true rho deposited on the grid for the 
             field push or not. (requires initialize_ions = True)
->>>>>>> f89553bc
+
+        show_progress: bool, optional
+            Whether to show a progression bar
         """
         # Shortcuts
         ptcl = self.ptcl
