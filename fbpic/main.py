--- conflicted
+++ resolved
@@ -6,21 +6,6 @@
 import sys
 from scipy.constants import m_e, m_p, e
 from particles import Particles
-<<<<<<< HEAD
-
-try:
-    from cuda_utils import *
-    cuda_installed = True
-except ImportError:
-    cuda_installed = False
-
-try:
-    from parallel import MPI_Communicator
-    mpi_installed = True
-except ImportError:
-    mpi_installed = False
-
-=======
 from fields import Fields, cuda_installed
 
 # If cuda is installed, try importing the rest of the cuda methods
@@ -29,7 +14,12 @@
         from cuda_utils import send_data_to_gpu, receive_data_from_gpu
     except ImportError:
         cuda_installed = False
->>>>>>> 34c004e4
+
+try:
+    from parallel import MPI_Communicator
+    mpi_installed = True
+except ImportError:
+    mpi_installed = False
     
 class Simulation(object) :
     """
