--- conflicted
+++ resolved
@@ -48,12 +48,8 @@
 
     def __init__(self, q, m, n, Npz, zmin, zmax,
                     Npr, rmin, rmax, Nptheta, dt,
-<<<<<<< HEAD
-                    v_galilean = 0., dens_func=None,
-=======
->>>>>>> ef545743
                     ux_m=0., uy_m=0., uz_m=0.,
-                    ux_th=0., uy_th=0., uz_th=0.,
+                    ux_th=0., uy_th=0., uz_th=0., v_galilean=0., 
                     dens_func=None, continuous_injection=True,
                     use_numba=True, use_cuda=False, grid_shape=None ) :
         """
