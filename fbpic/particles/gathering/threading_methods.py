# Copyright 2016, FBPIC contributors
# Authors: Remi Lehe, Manuel Kirchen, Kevin Peters
# License: 3-Clause-BSD-LBNL
"""
This file is part of the Fourier-Bessel Particle-In-Cell code (FB-PIC)
It defines the field gathering methods linear and cubic order shapes
on the CPU with threading.
"""
import numba
from numba import int64
from fbpic.utils.threading import njit_parallel, prange
import math
import numpy as np
# Import inline functions
from .inline_functions import \
    add_linear_gather_for_mode, add_cubic_gather_for_mode, \
    add_linear_envelope_gather_for_mode, add_cubic_envelope_gather_for_mode
# Compile the inline functions for CPU
add_linear_gather_for_mode = numba.njit( add_linear_gather_for_mode )
add_cubic_gather_for_mode = numba.njit( add_cubic_gather_for_mode )
add_linear_envelope_gather_for_mode = numba.njit(
                                        add_linear_envelope_gather_for_mode )
add_cubic_envelope_gather_for_mode = numba.njit(
                                        add_cubic_envelope_gather_for_mode )

# -----------------------
# Field gathering linear
# -----------------------

@njit_parallel
def gather_field_numba_linear(x, y, z,
                    invdz, zmin, Nz,
                    invdr, rmin, Nr,
                    Er_m0, Et_m0, Ez_m0,
                    Er_m1, Et_m1, Ez_m1,
                    Br_m0, Bt_m0, Bz_m0,
                    Br_m1, Bt_m1, Bz_m1,
                    Ex, Ey, Ez,
                    Bx, By, Bz ):
    """
    Gathering of the fields (E and B) using numba with multi-threading.
    Iterates over the particles, calculates the weighted amount
    of fields acting on each particle based on its shape (linear).
    Fields are gathered in cylindrical coordinates and then
    transformed to cartesian coordinates.
    Supports only mode 0 and 1.

    Parameters
    ----------
    x, y, z : 1darray of floats (in meters)
        The position of the particles

    invdz, invdr : float (in meters^-1)
        Inverse of the grid step along the considered direction

    zmin, rmin : float (in meters)
        Position of the edge of the simulation box along the
        direction considered

    Nz, Nr : int
        Number of gridpoints along the considered direction

    Er_m0, Et_m0, Ez_m0 : 2darray of complexs
        The electric fields on the interpolation grid for the mode 0

    Er_m1, Et_m1, Ez_m1 : 2darray of complexs
        The electric fields on the interpolation grid for the mode 1

    Br_m0, Bt_m0, Bz_m0 : 2darray of complexs
        The magnetic fields on the interpolation grid for the mode 0

    Br_m1, Bt_m1, Bz_m1 : 2darray of complexs
        The magnetic fields on the interpolation grid for the mode 1

    Ex, Ey, Ez : 1darray of floats
        The electric fields acting on the particles
        (is modified by this function)

    Bx, By, Bz : 1darray of floats
        The magnetic fields acting on the particles
        (is modified by this function)
    """
    # Deposit the field per cell in parallel
    for i in prange(x.shape[0]):
        # Preliminary arrays for the cylindrical conversion
        # --------------------------------------------
        # Position
        xj = x[i]
        yj = y[i]
        zj = z[i]

        # Cylindrical conversion
        rj = math.sqrt( xj**2 + yj**2 )
        if (rj !=0. ) :
            invr = 1./rj
            cos = xj*invr  # Cosine
            sin = yj*invr  # Sine
        else :
            cos = 1.
            sin = 0.
        exptheta_m0 = 1.
        exptheta_m1 = cos - 1.j*sin

        # Get linear weights for the deposition
        # -------------------------------------
        # Positions of the particles, in the cell unit
        r_cell =  invdr*(rj - rmin) - 0.5
        z_cell =  invdz*(zj - zmin) - 0.5
        # Original index of the uppper and lower cell
        ir_lower = int(math.floor( r_cell ))
        ir_upper = ir_lower + 1
        iz_lower = int(math.floor( z_cell ))
        iz_upper = iz_lower + 1
        # Linear weight
        Sr_lower = ir_upper - r_cell
        Sr_upper = r_cell - ir_lower
        Sz_lower = iz_upper - z_cell
        Sz_upper = z_cell - iz_lower
        # Set guard weights to zero
        Sr_guard = 0.

        # Treat the boundary conditions
        # -----------------------------
        # guard cells in lower r
        if ir_lower < 0:
            Sr_guard = Sr_lower
            Sr_lower = 0.
            ir_lower = 0
        # absorbing in upper r
        if ir_lower > Nr-1:
            ir_lower = Nr-1
        if ir_upper > Nr-1:
            ir_upper = Nr-1
        # periodic boundaries in z
        # lower z boundaries
        if iz_lower < 0:
            iz_lower += Nz
        if iz_upper < 0:
            iz_upper += Nz
        # upper z boundaries
        if iz_lower > Nz-1:
            iz_lower -= Nz
        if iz_upper > Nz-1:
            iz_upper -= Nz

        # Precalculate Shapes
        S_ll = Sz_lower*Sr_lower
        S_lu = Sz_lower*Sr_upper
        S_ul = Sz_upper*Sr_lower
        S_uu = Sz_upper*Sr_upper
        S_lg = Sz_lower*Sr_guard
        S_ug = Sz_upper*Sr_guard

        # E-Field
        # -------
        Fr = 0.
        Ft = 0.
        Fz = 0.
        # Add contribution from mode 0
        Fr, Ft, Fz = add_linear_gather_for_mode( 0,
            Fr, Ft, Fz, exptheta_m0, Er_m0, Et_m0, Ez_m0,
            iz_lower, iz_upper, ir_lower, ir_upper,
            S_ll, S_lu, S_lg, S_ul, S_uu, S_ug )
        # Add contribution from mode 1
        Fr, Ft, Fz = add_linear_gather_for_mode( 1,
            Fr, Ft, Fz, exptheta_m1, Er_m1, Et_m1, Ez_m1,
            iz_lower, iz_upper, ir_lower, ir_upper,
            S_ll, S_lu, S_lg, S_ul, S_uu, S_ug )
        # Convert to Cartesian coordinates
        # and write to particle field arrays
        Ex[i] = cos*Fr - sin*Ft
        Ey[i] = sin*Fr + cos*Ft
        Ez[i] = Fz

        # B-Field
        # -------
        # Clear the placeholders for the
        # gathered field for each coordinate
        Fr = 0.
        Ft = 0.
        Fz = 0.
        # Add contribution from mode 0
        Fr, Ft, Fz = add_linear_gather_for_mode( 0,
            Fr, Ft, Fz, exptheta_m0, Br_m0, Bt_m0, Bz_m0,
            iz_lower, iz_upper, ir_lower, ir_upper,
            S_ll, S_lu, S_lg, S_ul, S_uu, S_ug )
        # Add contribution from mode 1
        Fr, Ft, Fz = add_linear_gather_for_mode( 1,
            Fr, Ft, Fz, exptheta_m1, Br_m1, Bt_m1, Bz_m1,
            iz_lower, iz_upper, ir_lower, ir_upper,
            S_ll, S_lu, S_lg, S_ul, S_uu, S_ug )
        # Convert to Cartesian coordinates
        # and write to particle field arrays
        Bx[i] = cos*Fr - sin*Ft
        By[i] = sin*Fr + cos*Ft
        Bz[i] = Fz

    return Ex, Ey, Ez, Bx, By, Bz

@numba.njit
def gather_envelope_field_numba_linear(x, y, z,
                    invdz, zmin, Nz,
                    invdr, rmin, Nr,
<<<<<<< HEAD
                    a,
                    grad_a_r, grad_a_t, grad_a_z, m_array,
=======
                    a, grad_a_r, grad_a_t, grad_a_z, m_array,
>>>>>>> 7019c6cd
                    a2, grad_a2_x, grad_a2_y, grad_a2_z,
                    gather_gradient, average_a2):
    """
    Gathering of the fields a and grad_a using numba with multi-threading.
    Iterates over the particles, calculates the weighted amount
    of fields acting on each particle based on its shape (linear).
    Fields are gathered in cylindrical coordinates and then
    transformed to cartesian coordinates.

    Parameters
    ----------
    x, y, z : 1darray of floats (in meters)
        The position of the particles

    invdz, invdr : float (in meters^-1)
        Inverse of the grid step along the considered direction

    zmin, rmin : float (in meters)
        Position of the edge of the simulation box along the
        direction considered

    Nz, Nr : int
        Number of gridpoints along the considered direction

    a, grad_a_r, grad_a_t, grad_a_z :
        Arrays of dimension (2*Nm-1, Nz, Nr) of complexs
        The relevant fields on the interpolation grid for all the different modes

    m_array: Array
        Indices of the azimuthal mode

    a, grad_a_x, grad_a_y, grad_a_z : 1darray of floats
        The relevant fields acting on the particles
        (is modified by this function)

    gather_gradient: bool
        Whether to gather the gradient of a, in addition to a

    average_a2 : bool
        Whether to average the gathered value of a^2 with
        the pre-existing value in the corresponding particle array
    """
    # Deposit the field per cell in parallel
    for i in range(x.shape[0]):
        # Preliminary arrays for the cylindrical conversion
        # --------------------------------------------
        # Position
        xj = x[i]
        yj = y[i]
        zj = z[i]

        # Cylindrical conversion
        rj = math.sqrt( xj**2 + yj**2 )
        if (rj !=0. ) :
            invr = 1./rj
            cos = xj*invr  # Cosine
            sin = yj*invr  # Sine
        else :
            cos = 1.
            sin = 0.

        # Get linear weights for the deposition
        # -------------------------------------
        # Positions of the particles, in the cell unit
        r_cell =  invdr*(rj - rmin) - 0.5
        z_cell =  invdz*(zj - zmin) - 0.5
        # Original index of the uppper and lower cell
        ir_lower = int(math.floor( r_cell ))
        ir_upper = ir_lower + 1
        iz_lower = int(math.floor( z_cell ))
        iz_upper = iz_lower + 1
        # Linear weight
        Sr_lower = ir_upper - r_cell
        Sr_upper = r_cell - ir_lower
        Sz_lower = iz_upper - z_cell
        Sz_upper = z_cell - iz_lower
        # Set guard weights to zero
        Sr_guard = 0.

        # Treat the boundary conditions
        # -----------------------------
        # guard cells in lower r
        if ir_lower < 0:
            Sr_guard = Sr_lower
            Sr_lower = 0.
            ir_lower = 0
        # absorbing in upper r
        if ir_lower > Nr-1:
            ir_lower = Nr-1
        if ir_upper > Nr-1:
            ir_upper = Nr-1
        # periodic boundaries in z
        # lower z boundaries
        if iz_lower < 0:
            iz_lower += Nz
        if iz_upper < 0:
            iz_upper += Nz
        # upper z boundaries
        if iz_lower > Nz-1:
            iz_lower -= Nz
        if iz_upper > Nz-1:
            iz_upper -= Nz

        # Precalculate Shapes
        S_ll = Sz_lower*Sr_lower
        S_lu = Sz_lower*Sr_upper
        S_ul = Sz_upper*Sr_lower
        S_uu = Sz_upper*Sr_upper
        S_lg = Sz_lower*Sr_guard
        S_ug = Sz_upper*Sr_guard
        # Envelope field
        # -------
        F = 0.j
<<<<<<< HEAD
        Fr = 0.j
        Ft = 0.j
        Fz = 0.j
        for it in range(len(m_array)):
            m = m_array[it]
            a_m = a[m]
            grad_a_r_m = grad_a_r[m]
            grad_a_t_m = grad_a_t[m]
            grad_a_z_m = grad_a_z[m]
=======
        if gather_gradient:
            Fr = 0.j
            Ft = 0.j
            Fz = 0.j
        for it in range(len(m_array)):
            m = m_array[it]
            a_m = a[m]
            if gather_gradient:
                grad_a_r_m = grad_a_r[m]
                grad_a_t_m = grad_a_t[m]
                grad_a_z_m = grad_a_z[m]
>>>>>>> 7019c6cd
            # Calculate complex factor ; avoid division by using conjugate
            exptheta_m = (cos - 1.j*sin)**abs(m)
            minus_one_m = (-1.)**m
            if m < 0:
                exptheta_m = exptheta_m.conjugate()
            # Add contribution from mode m
<<<<<<< HEAD
            F, Fr, Ft, Fz = add_linear_envelope_gather_for_mode( m, F, Fr, Ft,
                                Fz, exptheta_m, a_m, grad_a_r_m, grad_a_t_m,
                                grad_a_z_m, iz_lower, iz_upper, ir_lower,
                                ir_upper, S_ll, S_lu, S_lg, S_ul, S_uu, S_ug )

        # Convert to Cartesian coordinates
        Fx = cos*Fr - sin*Ft
        Fy = sin*Fr + cos*Ft

        # Convert to grad_a^2 and a^2
        Fx = 2 * (Fx * F.conjugate() ).real
        Fy = 2 * (Fy * F.conjugate() ).real
        Fz = 2 * (Fz * F.conjugate() ).real
        F = F * F.conjugate()

        # Register in the particle arrays
        if averaging:
            a2[i] = (0.5 * (a2[i] + F)).real
            #grad_a2_x[i] = (0.5 * (grad_a2_x[i] + Fx)).real
            #grad_a2_y[i] = (0.5 * (grad_a2_y[i] + Fy)).real
            #grad_a2_z[i] = (0.5 * (grad_a2_z[i] + Fz)).real
        else:
            a2[i] = F.real
=======
            F = add_linear_envelope_gather_for_mode( m, F,
                        exptheta_m, a_m,
                        iz_lower, iz_upper, ir_lower, ir_upper,
                        S_ll, S_lu, S_lg, S_ul, S_uu, S_ug,
                        flip_factor=minus_one_m )
            if gather_gradient:
                Fr = add_linear_envelope_gather_for_mode( m, Fr,
                            exptheta_m, grad_a_r_m,
                            iz_lower, iz_upper, ir_lower, ir_upper,
                            S_ll, S_lu, S_lg, S_ul, S_uu, S_ug,
                            flip_factor=-minus_one_m )
                Ft = add_linear_envelope_gather_for_mode( m, Ft,
                            exptheta_m, grad_a_t_m,
                            iz_lower, iz_upper, ir_lower, ir_upper,
                            S_ll, S_lu, S_lg, S_ul, S_uu, S_ug,
                            flip_factor=-minus_one_m )
                Fz = add_linear_envelope_gather_for_mode( m, Fz,
                            exptheta_m, grad_a_z_m,
                            iz_lower, iz_upper, ir_lower, ir_upper,
                            S_ll, S_lu, S_lg, S_ul, S_uu, S_ug,
                            flip_factor=minus_one_m )

        if gather_gradient:
            # Convert to Cartesian coordinates
            Fx = cos*Fr - sin*Ft
            Fy = sin*Fr + cos*Ft
            # Convert to grad_a^2 and a^2
            Fx = 2 * (Fx * F.conjugate() ).real
            Fy = 2 * (Fy * F.conjugate() ).real
            Fz = 2 * (Fz * F.conjugate() ).real
        # Convert a to a^2
        F = F * F.conjugate()

        # Register in the particle arrays
        if gather_gradient:
>>>>>>> 7019c6cd
            grad_a2_x[i] = Fx.real
            grad_a2_y[i] = Fy.real
            grad_a2_z[i] = Fz.real
        if average_a2:
            a2[i] = (0.5 * (a2[i] + F)).real
        else:
            a2[i] = F.real


# -----------------------
# Field gathering cubic
# -----------------------

@njit_parallel
def gather_field_numba_cubic(x, y, z,
                    invdz, zmin, Nz,
                    invdr, rmin, Nr,
                    Er_m0, Et_m0, Ez_m0,
                    Er_m1, Et_m1, Ez_m1,
                    Br_m0, Bt_m0, Bz_m0,
                    Br_m1, Bt_m1, Bz_m1,
                    Ex, Ey, Ez,
                    Bx, By, Bz,
                    nthreads, ptcl_chunk_indices):
    """
    Gathering of the fields (E and B) using numba with multi-threading.
    Iterates over the particles, calculates the weighted amount
    of fields acting on each particle based on its shape (cubic).
    Fields are gathered in cylindrical coordinates and then
    transformed to cartesian coordinates.
    Supports only mode 0 and 1.

    Parameters
    ----------
    x, y, z : 1darray of floats (in meters)
        The position of the particles

    invdz, invdr : float (in meters^-1)
        Inverse of the grid step along the considered direction

    zmin, rmin : float (in meters)
        Position of the edge of the simulation box along the
        direction considered

    Nz, Nr : int
        Number of gridpoints along the considered direction

    Er_m0, Et_m0, Ez_m0 : 2darray of complexs
        The electric fields on the interpolation grid for the mode 0

    Er_m1, Et_m1, Ez_m1 : 2darray of complexs
        The electric fields on the interpolation grid for the mode 1

    Br_m0, Bt_m0, Bz_m0 : 2darray of complexs
        The magnetic fields on the interpolation grid for the mode 0

    Br_m1, Bt_m1, Bz_m1 : 2darray of complexs
        The magnetic fields on the interpolation grid for the mode 1

    Ex, Ey, Ez : 1darray of floats
        The electric fields acting on the particles
        (is modified by this function)

    Bx, By, Bz : 1darray of floats
        The magnetic fields acting on the particles
        (is modified by this function)

    nthreads : int
        Number of CPU threads used with numba prange

    ptcl_chunk_indices : array of int, of size nthreads+1
        The indices (of the particle array) between which each thread
        should loop. (i.e. divisions of particle array between threads)
    """
    # Gather the field per cell in parallel
    for nt in prange( nthreads ):

        # Create private arrays for each thread
        # to store the particle index and shape
        Sr = np.empty( 4 )
        Sz = np.empty( 4 )

        # Loop over all particles in thread chunk
        for i in range( ptcl_chunk_indices[nt],
                            ptcl_chunk_indices[nt+1] ):

            # Preliminary arrays for the cylindrical conversion
            # --------------------------------------------
            # Position
            xj = x[i]
            yj = y[i]
            zj = z[i]

            # Cylindrical conversion
            rj = math.sqrt(xj**2 + yj**2)
            if (rj != 0.):
                invr = 1./rj
                cos = xj*invr  # Cosine
                sin = yj*invr  # Sine
            else:
                cos = 1.
                sin = 0.
            exptheta_m0 = 1.
            exptheta_m1 = cos - 1.j*sin

            # Get weights for the deposition
            # --------------------------------------------
            # Positions of the particle, in the cell unit
            r_cell = invdr*(rj - rmin) - 0.5
            z_cell = invdz*(zj - zmin) - 0.5

            # Calculate the shape factors
            ir_lowest = int64(math.floor(r_cell)) - 1
            r_local = r_cell-ir_lowest
            Sr[0] = -1./6. * (r_local-2.)**3
            Sr[1] = 1./6. * (3.*(r_local-1.)**3 - 6.*(r_local-1.)**2 + 4.)
            Sr[2] = 1./6. * (3.*(2.-r_local)**3 - 6.*(2.-r_local)**2 + 4.)
            Sr[3] = -1./6. * (1.-r_local)**3
            iz_lowest = int64(math.floor(z_cell)) - 1
            z_local = z_cell-iz_lowest
            Sz[0] = -1./6. * (z_local-2.)**3
            Sz[1] = 1./6. * (3.*(z_local-1.)**3 - 6.*(z_local-1.)**2 + 4.)
            Sz[2] = 1./6. * (3.*(2.-z_local)**3 - 6.*(2.-z_local)**2 + 4.)
            Sz[3] = -1./6. * (1.-z_local)**3

            # E-Field
            # -------
            Fr = 0.
            Ft = 0.
            Fz = 0.
            # Add contribution from mode 0
            Fr, Ft, Fz = add_cubic_gather_for_mode( 0,
                Fr, Ft, Fz, exptheta_m0, Er_m0, Et_m0, Ez_m0,
                ir_lowest, iz_lowest, Sr, Sz, Nr, Nz )
            # Add contribution from mode 1
            Fr, Ft, Fz = add_cubic_gather_for_mode( 1,
                Fr, Ft, Fz, exptheta_m1, Er_m1, Et_m1, Ez_m1,
                ir_lowest, iz_lowest, Sr, Sz, Nr, Nz )
            # Convert to Cartesian coordinates
            # and write to particle field arrays
            Ex[i] = cos*Fr - sin*Ft
            Ey[i] = sin*Fr + cos*Ft
            Ez[i] = Fz

            # B-Field
            # -------
            # Clear the placeholders for the
            # gathered field for each coordinate
            Fr = 0.
            Ft = 0.
            Fz = 0.
            # Add contribution from mode 0
            Fr, Ft, Fz =  add_cubic_gather_for_mode( 0,
                Fr, Ft, Fz, exptheta_m0, Br_m0, Bt_m0, Bz_m0,
                ir_lowest, iz_lowest, Sr, Sz, Nr, Nz )
            # Add contribution from mode 1
            Fr, Ft, Fz =  add_cubic_gather_for_mode( 1,
                Fr, Ft, Fz, exptheta_m1, Br_m1, Bt_m1, Bz_m1,
                ir_lowest, iz_lowest, Sr, Sz, Nr, Nz )
            # Convert to Cartesian coordinates
            # and write to particle field arrays
            Bx[i] = cos*Fr - sin*Ft
            By[i] = sin*Fr + cos*Ft
            Bz[i] = Fz

    return Ex, Ey, Ez, Bx, By, Bz


@numba.njit
def gather_envelope_field_numba_cubic(x, y, z,
                    invdz, zmin, Nz,
                    invdr, rmin, Nr,
<<<<<<< HEAD
                    a,
                    grad_a_r, grad_a_t, grad_a_z, m_array,
=======
                    a, grad_a_r, grad_a_t, grad_a_z, m_array,
>>>>>>> 7019c6cd
                    a2, grad_a2_x, grad_a2_y, grad_a2_z,
                    nthreads, ptcl_chunk_indices,
                    gather_gradient, average_a2):
    """
    Gathering of the envelope fields a2 and grad_a2 using numba
    with multi-threading.
    Iterates over the particles, calculates the weighted amount
    of fields acting on each particle based on its shape (cubic).
    Fields are gathered in cylindrical coordinates and then
    transformed to cartesian coordinates.

    Parameters
    ----------
    x, y, z : 1darray of floats (in meters)
        The position of the particles

    invdz, invdr : float (in meters^-1)
        Inverse of the grid step along the considered direction

    zmin, rmin : float (in meters)
        Position of the edge of the simulation box along the
        direction considered

    Nz, Nr : int
        Number of gridpoints along the considered direction

    a, grad_a_r, grad_a_t, grad_a_z :
        Arrays of dimension (2*Nm-1, Nz, Nr) of complexs
        The relevant fields on the interpolation grid for all the different modes

    m_array: Array
        Indices of the azimuthal mode

    a, grad_a_x, grad_a_y, grad_a_z : 1darray of floats
        The relevant fields acting on the particles
        (is modified by this function)

    gather_gradient: bool
        Whether to gather the gradient of a, in addition to a

    average_a2 : bool
        Whether to average the gathered value of a^2 with
        the pre-existing value in the corresponding particle array
    """
    # Gather the field per cell in parallel
    for nt in prange( nthreads ):

        # Create private arrays for each thread
        # to store the particle index and shape
        Sr = np.empty( 4 )
        Sz = np.empty( 4 )

        # Loop over all particles in thread chunk
        for i in range( ptcl_chunk_indices[nt],
                            ptcl_chunk_indices[nt+1] ):

            # Preliminary arrays for the cylindrical conversion
            # --------------------------------------------
            # Position
            xj = x[i]
            yj = y[i]
            zj = z[i]

            # Cylindrical conversion
            rj = math.sqrt(xj**2 + yj**2)
            if (rj != 0.):
                invr = 1./rj
                cos = xj*invr  # Cosine
                sin = yj*invr  # Sine
            else:
                cos = 1.
                sin = 0.

            # Get weights for the deposition
            # --------------------------------------------
            # Positions of the particle, in the cell unit
            r_cell = invdr*(rj - rmin) - 0.5
            z_cell = invdz*(zj - zmin) - 0.5

            # Calculate the shape factors
            ir_lowest = int64(math.floor(r_cell)) - 1
            r_local = r_cell-ir_lowest
            Sr[0] = -1./6. * (r_local-2.)**3
            Sr[1] = 1./6. * (3.*(r_local-1.)**3 - 6.*(r_local-1.)**2 + 4.)
            Sr[2] = 1./6. * (3.*(2.-r_local)**3 - 6.*(2.-r_local)**2 + 4.)
            Sr[3] = -1./6. * (1.-r_local)**3
            iz_lowest = int64(math.floor(z_cell)) - 1
            z_local = z_cell-iz_lowest
            Sz[0] = -1./6. * (z_local-2.)**3
            Sz[1] = 1./6. * (3.*(z_local-1.)**3 - 6.*(z_local-1.)**2 + 4.)
            Sz[2] = 1./6. * (3.*(2.-z_local)**3 - 6.*(2.-z_local)**2 + 4.)
            Sz[3] = -1./6. * (1.-z_local)**3

            # Envelope fields
            # -------
            F = 0.j
<<<<<<< HEAD
            Fr = 0.j
            Ft = 0.j
            Fz = 0.j
            for it in range(len(m_array)):
                m = m_array[it]
                a_m = a[m]
                grad_a_r_m = grad_a_r[m]
                grad_a_t_m = grad_a_t[m]
                grad_a_z_m = grad_a_z[m]
=======
            if gather_gradient:
                Fr = 0.j
                Ft = 0.j
                Fz = 0.j
            for it in range(len(m_array)):
                m = m_array[it]
                a_m = a[m]
                if gather_gradient:
                    grad_a_r_m = grad_a_r[m]
                    grad_a_t_m = grad_a_t[m]
                    grad_a_z_m = grad_a_z[m]
>>>>>>> 7019c6cd
                # Calculate complex factor ; avoid division by using conjugate
                exptheta_m = (cos - 1.j*sin)**abs(m)
                minus_one_m = (-1.)**m
                if m < 0:
                    exptheta_m = exptheta_m.conjugate()
                F = add_cubic_envelope_gather_for_mode( m, F, exptheta_m, a_m,
                                    ir_lowest, iz_lowest, Sr, Sz, Nr, Nz,
                                    flip_factor=minus_one_m )
                if gather_gradient:
                    Fr = add_cubic_envelope_gather_for_mode( m, Fr, exptheta_m,
                                        grad_a_r_m,
                                        ir_lowest, iz_lowest, Sr, Sz, Nr, Nz,
                                        flip_factor=-minus_one_m )
                    Ft = add_cubic_envelope_gather_for_mode( m, Ft,
                                        exptheta_m, grad_a_t_m,
                                        ir_lowest, iz_lowest, Sr, Sz, Nr, Nz,
                                        flip_factor=-minus_one_m )
                    Fz = add_cubic_envelope_gather_for_mode( m, Fz, exptheta_m,
                                        grad_a_z_m,
                                        ir_lowest, iz_lowest, Sr, Sz, Nr, Nz,
                                        flip_factor=minus_one_m )

            if gather_gradient:
                # Convert to Cartesian coordinates
                Fx = cos*Fr - sin*Ft
                Fy = sin*Fr + cos*Ft
                # Convert to grad_a^2 and a^2
                Fx = 2 * (Fx * F.conjugate() ).real
                Fy = 2 * (Fy * F.conjugate() ).real
                Fz = 2 * (Fz * F.conjugate() ).real
            # Convert a to a^2
            F = F * F.conjugate()

            # Register in the particle arrays
            if gather_gradient:
                grad_a2_x[i] = Fx.real
                grad_a2_y[i] = Fy.real
                grad_a2_z[i] = Fz.real
            if average_a2:
                a2[i] = (0.5 * (a2[i] + F)).real
            else:
                a2[i] = F.real<|MERGE_RESOLUTION|>--- conflicted
+++ resolved
@@ -201,12 +201,7 @@
 def gather_envelope_field_numba_linear(x, y, z,
                     invdz, zmin, Nz,
                     invdr, rmin, Nr,
-<<<<<<< HEAD
-                    a,
-                    grad_a_r, grad_a_t, grad_a_z, m_array,
-=======
                     a, grad_a_r, grad_a_t, grad_a_z, m_array,
->>>>>>> 7019c6cd
                     a2, grad_a2_x, grad_a2_y, grad_a2_z,
                     gather_gradient, average_a2):
     """
@@ -320,17 +315,6 @@
         # Envelope field
         # -------
         F = 0.j
-<<<<<<< HEAD
-        Fr = 0.j
-        Ft = 0.j
-        Fz = 0.j
-        for it in range(len(m_array)):
-            m = m_array[it]
-            a_m = a[m]
-            grad_a_r_m = grad_a_r[m]
-            grad_a_t_m = grad_a_t[m]
-            grad_a_z_m = grad_a_z[m]
-=======
         if gather_gradient:
             Fr = 0.j
             Ft = 0.j
@@ -342,38 +326,12 @@
                 grad_a_r_m = grad_a_r[m]
                 grad_a_t_m = grad_a_t[m]
                 grad_a_z_m = grad_a_z[m]
->>>>>>> 7019c6cd
             # Calculate complex factor ; avoid division by using conjugate
             exptheta_m = (cos - 1.j*sin)**abs(m)
             minus_one_m = (-1.)**m
             if m < 0:
                 exptheta_m = exptheta_m.conjugate()
             # Add contribution from mode m
-<<<<<<< HEAD
-            F, Fr, Ft, Fz = add_linear_envelope_gather_for_mode( m, F, Fr, Ft,
-                                Fz, exptheta_m, a_m, grad_a_r_m, grad_a_t_m,
-                                grad_a_z_m, iz_lower, iz_upper, ir_lower,
-                                ir_upper, S_ll, S_lu, S_lg, S_ul, S_uu, S_ug )
-
-        # Convert to Cartesian coordinates
-        Fx = cos*Fr - sin*Ft
-        Fy = sin*Fr + cos*Ft
-
-        # Convert to grad_a^2 and a^2
-        Fx = 2 * (Fx * F.conjugate() ).real
-        Fy = 2 * (Fy * F.conjugate() ).real
-        Fz = 2 * (Fz * F.conjugate() ).real
-        F = F * F.conjugate()
-
-        # Register in the particle arrays
-        if averaging:
-            a2[i] = (0.5 * (a2[i] + F)).real
-            #grad_a2_x[i] = (0.5 * (grad_a2_x[i] + Fx)).real
-            #grad_a2_y[i] = (0.5 * (grad_a2_y[i] + Fy)).real
-            #grad_a2_z[i] = (0.5 * (grad_a2_z[i] + Fz)).real
-        else:
-            a2[i] = F.real
-=======
             F = add_linear_envelope_gather_for_mode( m, F,
                         exptheta_m, a_m,
                         iz_lower, iz_upper, ir_lower, ir_upper,
@@ -409,7 +367,6 @@
 
         # Register in the particle arrays
         if gather_gradient:
->>>>>>> 7019c6cd
             grad_a2_x[i] = Fx.real
             grad_a2_y[i] = Fy.real
             grad_a2_z[i] = Fz.real
@@ -582,12 +539,7 @@
 def gather_envelope_field_numba_cubic(x, y, z,
                     invdz, zmin, Nz,
                     invdr, rmin, Nr,
-<<<<<<< HEAD
-                    a,
-                    grad_a_r, grad_a_t, grad_a_z, m_array,
-=======
                     a, grad_a_r, grad_a_t, grad_a_z, m_array,
->>>>>>> 7019c6cd
                     a2, grad_a2_x, grad_a2_y, grad_a2_z,
                     nthreads, ptcl_chunk_indices,
                     gather_gradient, average_a2):
@@ -684,17 +636,6 @@
             # Envelope fields
             # -------
             F = 0.j
-<<<<<<< HEAD
-            Fr = 0.j
-            Ft = 0.j
-            Fz = 0.j
-            for it in range(len(m_array)):
-                m = m_array[it]
-                a_m = a[m]
-                grad_a_r_m = grad_a_r[m]
-                grad_a_t_m = grad_a_t[m]
-                grad_a_z_m = grad_a_z[m]
-=======
             if gather_gradient:
                 Fr = 0.j
                 Ft = 0.j
@@ -706,7 +647,6 @@
                     grad_a_r_m = grad_a_r[m]
                     grad_a_t_m = grad_a_t[m]
                     grad_a_z_m = grad_a_z[m]
->>>>>>> 7019c6cd
                 # Calculate complex factor ; avoid division by using conjugate
                 exptheta_m = (cos - 1.j*sin)**abs(m)
                 minus_one_m = (-1.)**m
