--- conflicted
+++ resolved
@@ -610,17 +610,10 @@
         for it in range(len(m_array)):
             # Add contribution from mode m
             m = m_array[it]
-<<<<<<< HEAD
-            a_m = a[m]
-            grad_a_r_m = grad_a_r[m]
-            grad_a_t_m = grad_a_t[m]
-            grad_a_z_m = grad_a_z[m]
-=======
             a_m = a[it]
             grad_a_r_m = grad_a_r[it]
             grad_a_t_m = grad_a_t[it]
             grad_a_z_m = grad_a_z[it]
->>>>>>> c3a75cc9
             # Calculate azimuthal complex factor
             exptheta_m = 1.
             for _ in range(abs(m)):
