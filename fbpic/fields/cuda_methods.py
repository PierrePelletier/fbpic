--- conflicted
+++ resolved
@@ -300,13 +300,8 @@
                         + 1.j*kr[iz, ir]*Jm[iz, ir] )
 
 @cuda.jit
-<<<<<<< HEAD
-def cuda_push_envelope_standard(a, a_old, chi_a, C_w_1_env, C_w_tot_env,
-                            A_coef, w_transform_2, Nz, Nr) :
-=======
 def cuda_push_envelope_standard(a, a_old, chi_a, C_w_tot_env,
                             A_coef, chi_coef, Nz, Nr) :
->>>>>>> 3e86beff
     """
     Push the envelope over one timestep, using the envelope model equations
 
@@ -321,14 +316,12 @@
         # Push the envelope
         a[iz, ir] = A_coef * ( - A_coef * a_old[iz,ir] \
                 + 2 * C_w_tot_env[iz, ir] * a[iz, ir] \
-<<<<<<< HEAD
-                - 2 * (C_w_1_env - C_w_tot_env[iz, ir]) * \
-                chi_a[iz, ir] / w_transform_2[iz, ir])
+                + chi_coef[iz, ir] * chi_a[iz, ir])
         a_old[iz, ir] = a_temp
 
 @cuda.jit
-def cuda_push_envelope_galilean(a, a_old, chi_a, C_w_1_env, C_w_tot_env,
-                            A_coef, w_transform_2, Nz, Nr) :
+def cuda_push_envelope_galilean(a, a_old, chi_a, C_w_tot_env,
+                            A_coef, chi_coef, Nz, Nr) :
     """
     Push the envelope over one timestep, using the envelope model equations
 
@@ -343,11 +336,7 @@
         # Push the envelope
         a[iz, ir] = A_coef[iz, ir] * ( - A_coef[iz, ir] * a_old[iz,ir] \
                 + 2 * C_w_tot_env[iz, ir] * a[iz, ir] \
-                - 2 * (C_w_1_env[iz, ir] - C_w_tot_env[iz, ir]) * \
-                chi_a[iz, ir] / w_transform_2[iz, ir])
-=======
                 + chi_coef[iz, ir] * chi_a[iz, ir])
->>>>>>> 3e86beff
         a_old[iz, ir] = a_temp
 
 
