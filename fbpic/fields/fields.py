--- conflicted
+++ resolved
@@ -8,12 +8,8 @@
 import warnings
 import numpy as np
 from fbpic.utils.threading import nthreads
-<<<<<<< HEAD
 from .numba_methods import sum_reduce_2d_array, numba_convolve
-=======
-from .numba_methods import sum_reduce_2d_array
 from .cuda_methods import cuda_copy_arrays
->>>>>>> 41cd475a
 from .utility_methods import get_modified_k
 from .spectral_transform import SpectralTransformer
 from .interpolation_grid import FieldInterpolationGrid, \
@@ -795,7 +791,7 @@
             self.envelope_spect[m].compute_grad_a()
         self.spect2interp('grad_a')
 
-<<<<<<< HEAD
+
     def convolve_a_chi(self):
         """
         Obtain the product chi * a in the different azimuthal modes instead
@@ -817,7 +813,7 @@
                     numba_convolve(self.envelope_interp[m].chi_a,
                         self.envelope_interp[i].chi,
                         self.envelope_interp[m-i].a)
-=======
+
     def globalize_arrays(self):
         """
         Copies the data on the a and grad_a fields that we have scattered in the
@@ -835,5 +831,4 @@
                 self.a_global[m,:,:] = self.envelope_interp[m].a
                 self.grad_a_r_global[m,:,:] = self.envelope_interp[m].grad_a_r
                 self.grad_a_t_global[m,:,:] = self.envelope_interp[m].grad_a_t
-                self.grad_a_z_global[m,:,:] = self.envelope_interp[m].grad_a_z
->>>>>>> 41cd475a
+                self.grad_a_z_global[m,:,:] = self.envelope_interp[m].grad_a_z