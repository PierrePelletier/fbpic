# Copyright 2016, FBPIC contributors
# Authors: Remi Lehe, Manuel Kirchen
# License: 3-Clause-BSD-LBNL
"""
This file tests the whole PIC-Cycle by simulating a
linear, laser-driven plasma wakefield and comparing
it to the analytical solution.
The test can be done for different number of azimuthal modes

Usage :
-----
- In order to run the tests for Nm=1, Nm=2 and Nm=3 azimuthal modes,
and show the comparison as pop-up plots:
$ python test_linear_wakefield.py
- In order to run the tests for only Nm=1:
$ py.test -q test_linear_wakefield.py

Theory:
-------
This test considers a laser of the form
$$ \vec{a} = a_0 e^{-(xi-xi_0)^2/(c\tau)^2}\vec{f}(r, \theta) $$
where $f$ represents the transverse profile of the laser, and is either
a azimuthally polarized annular beam, or linear polarized Laguerre-Gauss pulse

Then, in the linear regime, the pseudo-potential is given by:
$$ \psi = \frac{k_p}{2}\int^xi_{-\infty} \langle \vec{a}^2 \rangle
\sin(kp(xi-xi'))dxi' $$
$$ \psi = \frac{k_p a_0^2}{4} f^2(r, \theta)\left[ \int^xi_{-\infty}
e^{-2(xi-xi_0)^2/(c\tau)^2}\sin(kp(xi-xi'))dxi'\right] $$
$$ E_z = \frac{m c^2 k_p^2 a_0^2}{4e} f^2(r, \theta)\left[ \int^xi_{-\infty}
e^{-2(xi-xi_0)^2/(c\tau)^2}\cos(kp(xi-xi'))dxi'\right] $$
$$ E_r = -\frac{m c^2 k_p a_0^2}{4e} \partial_r f^2(r, \theta) \left[ \int^
xi_{-\infty} e^{-2(xi-xi_0)^2/(c\tau)^2}\sin(kp(xi-xi'))dxi'\right] $$
"""
import numpy as np
from scipy.constants import c, e, m_e, epsilon_0
from scipy.integrate import quad
# Import the relevant structures in FBPIC
from fbpic.main import Simulation
from fbpic.lpa_utils.laser import add_laser_pulse, \
    GaussianLaser, LaguerreGaussLaser
from fbpic.openpmd_diag import FieldDiagnostic, ParticleDiagnostic

# Parameters for running the test
# -------------------------------
# Diagnostics
write_fields = False
write_particles = False
diag_period = 50
# Pop-up plots
show = False

# Main test function
# ------------------

def test_linear_wakefield( Nm=1, show=False ):
    """
    Run a simulation of linear laser-wakefield and compare the fields
    with the analytical solution.

    Parameters
    ----------
    Nm: int
        The number of azimuthal modes used in the simulation (Use 1, 2 or 3)
        This also determines the profile of the driving laser:
        - Nm=1: linearly-polarized Gaussian laser
          (laser in mode m=0, wakefield in mode m=0)

    show: bool
        Whether to have pop-up windows show the comparison between
        analytical and simulated results
    """
    # Automatically choose higher number of macroparticles along theta
    p_nt = 2*Nm
    # Initialize the simulation object
    sim = Simulation( Nz, zmax, Nr, rmax, Nm, dt,
                      p_zmin, p_zmax, p_rmin, p_rmax, p_nz, p_nr, p_nt, n_e,
                      use_cuda=use_cuda, boundaries='open', use_envelope=True,
                      v_comoving=c, use_galilean=True, initialize_ions=True)

    # Create the relevant laser profile
    if Nm == 1:
        profile = GaussianLaser(a0=a0, waist=w0, tau=tau, z0=z0,
                                      theta_pol=np.pi/2 )
    elif Nm == 3:
        profile = LaguerreGaussLaser(0, 1, a0=a0, waist=w0, tau=tau, z0=z0,
                                      theta_pol=np.pi/2)
    add_laser_pulse( sim, profile, method = 'direct_envelope' )

    # Configure the moving window
    sim.set_moving_window( v=c )

    # Add diagnostics
    if write_fields:
        sim.diags.append( FieldDiagnostic(diag_period, sim.fld, sim.comm,
                                fieldtypes=["rho", "E", "B", "J","a"]) )
    if write_particles:
        sim.diags.append( ParticleDiagnostic(diag_period,
                        {'electrons': sim.ptcl[0]}, sim.comm ) )

    # Prevent current correction for MPI simulation
    if sim.comm.size > 1:
        correct_currents=False
    else:
        correct_currents=True

    # Run the simulation
    sim.step(N_step, correct_currents=correct_currents)
    # Compare the fields
    compare_fields(sim, Nm, show)

def compare_fields(sim, Nm, show) :
    """
    Gather the results and compare them with the analytical predicitions
    """
    # Gather all the modes
    gathered_grids = [ sim.comm.gather_grid(sim.fld.interp[m]) \
                           for m in range(Nm) ]
    if sim.comm.rank==0 :
        z = gathered_grids[0].z
        r = gathered_grids[0].r

        # Analytical solution
        print( 'Calculate analytical solution for Ez' )
        Ez_analytical = Ez(z, r, sim.time, Nm)
        print( 'Calculate analytical solution for Er' )
        Er_analytical = Er(z, r, sim.time, Nm)

        # Simulation results
        # (sum all the modes; this is valid for results in the theta=0 plane)
        Ez_sim = gathered_grids[0].Ez.real.copy()
        for m in range(1,Nm):
            Ez_sim += 2 * gathered_grids[m].Ez.real
            # The factor 2 comes from the definitions in FBPIC
        Er_sim = gathered_grids[0].Er.real.copy()
        for m in range(1,Nm):
            Er_sim += 2 * gathered_grids[m].Er.real
            # The factor 2 comes from the definitions in FBPIC

        # Show the fields if required by the user
        if show:
            plot_compare_wakefields(Ez_analytical, Er_analytical,
                                    Ez_sim, Er_sim, gathered_grids[0])
        # Automatically check the accuracy
        assert np.allclose( Ez_sim, Ez_analytical,
                            atol=0.13*abs(Ez_analytical).max() )
        assert np.allclose( Er_sim, Er_analytical,
                            atol=0.11*abs(Er_analytical).max() )

# -------------------
# Analytical solution
# -------------------

def kernel_Ez( xi0, xi) :
    """Longitudinal integration kernel for Ez"""
    return( np.cos( kp*(xi-xi0) )*np.exp( -2*(xi0 - z0)**2/ctau**2 ) )

def kernel_Er( xi0, xi) :
    """Integration kernel for Er"""
    return( np.sin( kp*(xi-xi0) )*np.exp( -2*(xi0 - z0)**2/ctau**2 ) )

def Ez( z, r, t, Nm) :
    """
    Get the 2d Ez field

    Parameters
    ----------
    z, r : 1darray
    t : float
    """
    Nz = len(z)
    window_zmax = z.max()
    # Longitudinal profile of the wakefield
    long_profile = np.zeros(Nz)
    for iz in range(Nz):
        long_profile[iz] = quad( kernel_Ez, z[iz]-c*t, window_zmax-c*t,
                        args = ( z[iz]-c*t,), limit=30 )[0]
    # Transverse profile
    if Nm == 1:
        trans_profile = np.exp( -2*r**2/w0**2 )
    elif Nm == 3:
        trans_profile = 4 * (r/w0)**2 * np.exp( -2*r**2/w0**2 )

    # Combine longitudinal and transverse profile
    ez = m_e*c**2*kp**2*a0**2/(4.*e) * \
        trans_profile[np.newaxis, :] * long_profile[:, np.newaxis]
    return( ez )

def Er( z, r, t, Nm) :
    """
    Get the 2d Ez field

    Parameters
    ----------
    z, r : 1darray
    t : float
    """
    Nz = len(z)
    window_zmax = z.max()
    # Longitudinal profile of the wakefield
    long_profile = np.zeros(Nz)
    for iz in range(Nz):
        long_profile[iz] = quad( kernel_Er, z[iz]-c*t, window_zmax-c*t,
                        args = (z[iz]-c*t,), limit=200 )[0]
    # Transverse profile: gradient of transverse intensity
    if Nm == 1:
        trans_profile = -4*r/w0**2 * np.exp(-2*r**2/w0**2)
    if Nm == 3:
        trans_profile = 8*(r/w0**2) * (1-2*r**2/w0**2) * np.exp(-2*r**2/w0**2)
    # Combine longitudinal and transverse profile
    er = m_e*c**2*kp*a0**2/(4.*e) * \
        trans_profile[np.newaxis, :] * long_profile[:, np.newaxis]
    return( er )

# ---------------------------
# Comparison plots
# ---------------------------

def plot_compare_wakefields(Ez_analytic, Er_analytic, Ez_sim, Er_sim, grid):
    """
    Draws a series of plots to compare the analytical and theoretical results
    """
    # Get extent from grid object
    extent = np.array([ grid.zmin-0.5*grid.dz, grid.zmax+0.5*grid.dz,
                        -0.5*grid.dr, grid.rmax + 0.5*grid.dr ])
    z = grid.z
    # Rescale extent to microns
    extent = extent/1.e-6

    # Create figure
    import matplotlib.pyplot as plt
    plt.figure(figsize=(10,7))
    plt.suptitle('Analytical vs. PIC Simulation for Ez and Er')

    # Plot analytic Ez in 2D
    plt.subplot(321)
    plt.imshow(Ez_analytic.T, extent=extent, origin='lower',
        aspect='auto', interpolation='nearest')
    plt.xlabel('z')
    plt.ylabel('r')
    cb = plt.colorbar()
    cb.set_label('Ez')
    plt.title('Analytical Ez')

    # Plot analytic Er in 2D
    plt.subplot(322)
    plt.imshow(Er_analytic.T, extent=extent, origin='lower',
        aspect='auto', interpolation='nearest')
    plt.xlabel('z')
    plt.ylabel('r')
    cb = plt.colorbar()
    plt.title('Analytical Er')

    # Plot simulated Ez in 2D
    plt.subplot(323)
    plt.imshow( Ez_sim.T, extent=extent, origin='lower',
        aspect='auto', interpolation='nearest')
    plt.xlabel('z')
    plt.ylabel('r')
    cb = plt.colorbar()
    cb.set_label('Ez')
    plt.title('Simulated Ez')

    # Plot simulated Er in 2D
    plt.subplot(324)
    plt.imshow(Er_sim.T, extent=extent, origin='lower',
        aspect='auto', interpolation='nearest')
    plt.xlabel('z')
    plt.ylabel('r')
    cb = plt.colorbar()
    cb.set_label('Er')
    plt.title('Simulated Er')

    # Plot lineouts of Ez (simulation and analytical solution)
    plt.subplot(325)
    plt.plot(1.e6*z, Ez_sim[:,10].real,
        color = 'b', label = 'Simulation')
    plt.plot(1.e6*z, Ez_analytic[:,10], color = 'r', label = 'Analytical')
    plt.xlabel('z')
    plt.ylabel('Ez')
    plt.legend(loc=0)
    plt.title('PIC vs. Analytical - Off-axis lineout of Ez')

    # Plot lineouts of Er (simulation and analytical solution)
    plt.subplot(326)
    plt.plot(1.e6*z, Er_sim[:,10].real,
        color = 'b', label = 'Simulation')
    plt.plot(1.e6*z, Er_analytic[:,10], color = 'r', label = 'Analytical')
    plt.xlabel('z')
    plt.ylabel('Er')
    plt.legend(loc=0)
    plt.title('PIC vs. Analytical - Off-axis lineout of Er')

    # Show plots
    plt.tight_layout()
    plt.show()

# ---------------------------
# Setup simulation & parameters
# ---------------------------
use_cuda = True

# The simulation box
Nz = 200         # Number of gridpoints along z
zmax = 40.e-6    # Length of the box along z (meters)
Nr = 120          # Number of gridpoints along r
rmax = 60.e-6    # Length of the box along r (meters)
# The simulation timestep
dt = zmax/Nz/c *0.8  # Timestep (seconds)
# The number of steps
N_step = int(1500/4 / 0.8)

# The particles
p_zmin = 39.e-6  # Position of the beginning of the plasma (meters)
p_zmax = 41.e-6  # Position of the end of the plasma (meters)
p_rmin = 0.      # Minimal radial position of the plasma (meters)
p_rmax = 55.e-6  # Maximal radial position of the plasma (meters)
n_e = 8.e24      # Density (electrons.meters^-3)
p_nz = 2         # Number of particles per cell along z
p_nr = 2         # Number of particles per cell along r

# The laser
a0 = 0.01        # Laser amplitude
w0 = 20.e-6       # Laser waist
ctau = 6.e-6     # Laser duration
tau = ctau/c
z0 = 22.e-6      # Laser centroid

# Plasma and laser wavenumber
kp = 1./c * np.sqrt( n_e * e**2 / (m_e * epsilon_0) )
k0 = 2*np.pi/0.8e-6

if __name__ == '__main__' :
<<<<<<< HEAD
    # Run the test for the 1 and 3 azimuthal modes
    test_linear_wakefield( Nm=1, show=show )
    #test_linear_wakefield( Nm=3, show=show )
=======
    # Run the test for the 1, 2 and 3 azimuthal modes
    test_linear_wakefield( Nm=1, show=show )
    test_linear_wakefield( Nm=3, show=show )
>>>>>>> e65b328d
<|MERGE_RESOLUTION|>--- conflicted
+++ resolved
@@ -331,12 +331,6 @@
 k0 = 2*np.pi/0.8e-6
 
 if __name__ == '__main__' :
-<<<<<<< HEAD
     # Run the test for the 1 and 3 azimuthal modes
     test_linear_wakefield( Nm=1, show=show )
-    #test_linear_wakefield( Nm=3, show=show )
-=======
-    # Run the test for the 1, 2 and 3 azimuthal modes
-    test_linear_wakefield( Nm=1, show=show )
-    test_linear_wakefield( Nm=3, show=show )
->>>>>>> e65b328d
+    test_linear_wakefield( Nm=3, show=show )